/target

.env
<<<<<<< HEAD
.DS_Store

# Misc
training.jsonl
=======
.DS_Store
>>>>>>> 41a934f2
<|MERGE_RESOLUTION|>--- conflicted
+++ resolved
@@ -1,11 +1,7 @@
 /target
 
 .env
-<<<<<<< HEAD
 .DS_Store
 
 # Misc
-training.jsonl
-=======
-.DS_Store
->>>>>>> 41a934f2
+training.jsonl